import numpy as np

from .typeutils import get_a_buffer, Info, is_integer, _to_slot_size
from .scalar import Int64
from . import capi


"""
array itemtype d1 d2 ...
array itemtype d1 : ...
array itemtype (d1,1) (d1,0) ...  F contiguos

There 6 kind of arrays from the combination of
    shape: static, dynamic
    item: static, dynamic


Data layout:
    - [size]: if not (static,static)
    - [d0 d1 ...]: dynamic dimensions (dynamic,*)
    - [stride1 stride2 ...] if nd>1
    - [offsets]: if itemtype is not static (*|dynamic)
    - data: array data

Array class:
    - _size
    - _shape: the shape in the index space
    - _dshape_idx: index of dynamic shapes
    - _order: the hierarchical order of the indeces
    - _itemtype
    - _is_static_shape
    - _strides
    - _is_static_type

Array instance:
    - _dshape: value of dynamic dimensions
    - _shape: present if dynamic
    - _strides: shape if dynamic

"""


def get_suffix(shape):
    # write suffix  6x6x6 or Nx6xM
    sshape = []
    ilst = 0
    lst = "NMOPQRSTUVWXYZABCDEFGHIJKLM"
    # lst = "nmopqrstuvwxyzabcdefghijklm"
    for dd in shape:
        if dd is None:
            sshape.append(lst[ilst])
            ilst = (ilst + 1) % len(lst)
        else:
            sshape.append(str(dd))
    return "x".join(sshape)


def get_shape_from_array(value):
    if hasattr(value, "shape"):
        return value.shape
    elif hasattr(value, "_shape"):
        return value._shape
    if hasattr(value, "__len__"):
        shape = (len(value),)
        if len(value) > 0:
            shape0 = get_shape_from_array(value[0])
            if shape0 == ():
                return shape
            for i in value[1:]:
                shapei = get_shape_from_array(i)
                if shapei != shape0:
                    raise ValueError(f"{value} not an array")
            return shape + shape0
        else:
            return shape
    else:
        return ()


def get_strides(shape, order, itemsize):
    """
    shape dimension for each index
    order of the dimensions in the memory layout
    - 0 is slowest variation
    return strides for each index

    off=strides[0]*idx[0]+strides[1]*idx[1]+...+strides[n]*idx[n]

    """
    cshape = [shape[io] for io in order]
    cstrides = get_c_strides(cshape, itemsize)
    return tuple(cstrides[order.index(ii)] for ii in range(len(order)))


def get_f_strides(shape, itemsize):
    """
    calculate strides assuming F ordering
    """
    ss = itemsize
    strides = []
    for sh in shape:
        strides.append(ss)
        ss *= sh
    return tuple(strides)


def get_c_strides(shape, itemsize):
    """
    calculate strides assuming C ordering
    """
    ss = itemsize
    strides = []
    for sh in reversed(shape):
        strides.append(ss)
        ss *= sh
    return tuple(reversed(strides))


def iter_index(shape, order):
    """return index in order of data layout"""
    if len(shape) == 1:
        for ii in range(shape[0]):
            yield ii
    else:
        aorder = [order.index(ii) for ii in range(len(order))]
        for ii in np.ndindex(*[shape[io] for io in order]):
            yield tuple(ii[io] for io in aorder)


def mk_order(order, shape):
    if order == "C":
        return list(range(len(shape)))
    elif order == "F":
        return list(range(len(shape) - 1, -1, -1))
    else:
        return order


def get_offset(idx, strides):
    return sum(ii * ss for ii, ss in zip(idx, strides))


def bound_check(index, shape):
    for ii, ss in zip(index, shape):
        if ii < 0 or ii >= ss:
            raise IndexError(f"index {index} outside shape {shape}")


class MetaArray(type):
    def __new__(cls, name, bases, data):
        if "_itemtype" in data:  # specialized class
            _data_offset = 0
            _itemtype = data["_itemtype"]
            if _itemtype._size is None:
                static_size = 8
                data["_is_static_type"] = False
            else:
                data["_is_static_type"] = True
                static_size = _itemtype._size
            if "_shape" not in data:
                raise ValueError(f"No shape defined for {cls}")
            if "_order" not in data:
                data["_order"] = "C"
            _shape = data["_shape"]
            dshape = []  # find dynamic shapes
            for ii, d in enumerate(_shape):
                if d is None:
                    data["_is_static_shape"] = False
                    dshape.append(ii)
            if len(dshape) > 0:
                data["_is_static_shape"] = False
                data["_dshape_idx"] = dshape
                _data_offset += len(dshape) * 8  # space for dynamic shapes
                if len(_shape) > 1:
                    _data_offset += len(_shape) * 8  # space for strides
                else:
                    data["_strides"] = (static_size,)
            else:
                data["_is_static_shape"] = True
                data["_order"] = mk_order(data["_order"], _shape)
                data["_strides"] = get_strides(
                    _shape, data["_order"], static_size
                )

            if data["_is_static_shape"] and data["_is_static_type"]:
                _size = _itemtype._size
                for d in _shape:
                    _size *= d
                _size = _to_slot_size(_size)
            else:
                _size = None
                _data_offset += 8  # space for dynamic size

            data["_size"] = _size
            data["_data_offset"] = _data_offset
        # need to applied to derived classes as well
        if "_c_type" not in data:
            data["_c_type"] = name

        return type.__new__(cls, name, bases, data)

    def __getitem__(cls, shape):
        return Array.mk_arrayclass(cls, shape)

    def _get_offset(cls, index):
        return get_offset(index, cls._strides)

    def _get_n_items(cls):
        if cls._is_static_shape:
            return np.prod(cls._shape)
        else:
            raise ValueError("Cannot get n items from dynamic shapes")

    def __repr__(cls):
        return f"<array {cls.__name__}>"


class Array(metaclass=MetaArray):
    _shape: tuple
    _order: tuple
    _strides: tuple
    _itemtype: type
    _size: int
    _dshape: tuple
    _is_static_shape: bool
    _is_static_type: bool
    _data_offset: int

    @classmethod
    def mk_arrayclass(cls, itemtype, shape):
        if type(shape) in (int, slice):
            shape = (shape,)
        order = list(range(len(shape)))
        nshape = []
        for ii, dd in enumerate(shape):
            if type(dd) is slice:
                nshape.append(dd.start)
                if dd.stop is not None:
                    order[ii] = dd.stop
            else:
                nshape.append(dd)

        suffix = get_suffix(nshape)

        name = f"Arr{suffix}{itemtype.__name__}"

        data = {
            "_itemtype": itemtype,
            "_shape": tuple(nshape),
            "_order": tuple(order),
        }
        return MetaArray(name, (cls,), data)

    @classmethod
    def _inspect_args(cls, *args):
        """
        Determine:
        - size:
        - shape, order, strides
        - offsets
        - value: None if args contains dimensions else args[0]
        """
        info = Info()
        extra = {}
        if cls._size is not None:
            # static,static array
            if len(args) == 0:
                value = None
            elif len(args) == 1:
                shape = get_shape_from_array(args[0])
                if shape != cls._shape:
                    raise ValueError(f"shape not valid for {args[0]} ")
                value = args[0]
            elif len(args) > 1:
                raise ValueError("too many arguments")
            size = cls._size
            shape = cls._shape
            order = cls._order
            strides = cls._strides
            offsets = np.empty(shape, dtype="int64")
            offset = 0
            for idx in iter_index(shape, order):
                offsets[idx] = offset
                offset += cls._itemtype._size
            assert size == _to_slot_size(offset)
        else:  # handling other cases
            offset = 8  # space for size data
            # determine shape and order
            if cls._is_static_shape:
                shape = cls._shape
                order = cls._order
                strides = cls._strides
                items = np.prod(shape)
                value = args[0]
            else:  # complete dimensions
                if not is_integer(args[0]):  # init with array
                    value = args[0]
                    shape = get_shape_from_array(value)
                    dshape = []
                    for idim, ndim in enumerate(cls._shape):
                        if ndim is None:
                            dshape.append(idim)
                        else:
                            if shape[idim] != ndim:
                                raise ValueError(
                                    "Array: incompatible dimensions"
                                )
                    value = value
                else:  # init with shapes
                    value = None
                    shape = []
                    dshape = []  # index of dynamic shapes
                    for ndim in cls._shape:
                        if ndim is None:
                            shape.append(args[len(dshape)])
                            dshape.append(len(shape))
                        else:
                            shape.append(ndim)
                # now we have shape, dshape
                shape = shape
                info.dshape = dshape
                offset += len(dshape) * 8  # space for dynamic shapes
                if len(shape) > 1:
                    offset += len(shape) * 8  # space for strides
                order = mk_order(cls._order, shape)
                if cls._is_static_type:
                    strides = get_strides(shape, order, cls._itemtype._size)
                else:
                    strides = get_strides(shape, order, 8)
                items = np.prod(shape)

            # needs items, order, shape, value
            if cls._is_static_type:
                offsets = np.empty(shape, dtype="int64")
                for idx in iter_index(shape, order):
                    offsets[idx] = offset
                    offset += cls._itemtype._size
                size = _to_slot_size(offset)
            else:
                # args must be an array of correct dimensions
                offsets = np.empty(shape, dtype="int64")
                offset += items * 8
                for idx in iter_index(shape, order):
                    extra[idx] = cls._itemtype._inspect_args(value[idx])
                    offsets[idx] = offset
                    offset += extra[idx].size
                size = _to_slot_size(offset)

        info.extra = extra
        info.offsets = offsets
        info.shape = shape
        info.strides = strides
        info.size = size
        info.order = order
        info.value = value
        return info

    @classmethod
    def _from_buffer(cls, buffer, offset):
        self = object.__new__(cls)
        self._buffer = buffer
        self._offset = offset
        coffset = offset
        if cls._size is None:
            self._size = Int64._from_buffer(self._buffer, coffset)
            coffset += 8
        if not cls._is_static_shape:
            shape = []
            for dd in cls._shape:
                if dd is None:
                    shape.append(Int64._from_buffer(self._buffer, coffset))
                    coffset += 8
                else:
                    shape.append(dd)
            self._shape = shape
            if len(self._shape) > 1:  # getting strides
                # could be computed from shape and order but offset needs to taken
                strides = []
                for _ in range(shape):
                    strides.append(Int64._from_buffer(self._buffer, coffset))
                    coffset += 8
            else:
                if cls._is_static_type:
                    strides = (cls._itemtype._size,)
                else:
                    strides = (8,)
            self._strides = tuple(strides)
        else:
            shape = cls._shape
        if not cls._is_static_type:
            items = np.prod(shape)
            self._offsets = Int64._array_from_buffer(buffer, coffset, items)
        return self

    @classmethod
    def _to_buffer(cls, buffer, offset, value, info=None):
        if info is None:
            info = cls._inspect_args(value)
        value = info.value  # can be None if value contained shape info
        header = []
        coffset = offset
        if cls._size is None:
            header.append(info.size)
        if not cls._is_static_shape:
            for ii, nd in enumerate(cls._shape):
                if nd is None:
                    header.append(info.shape[ii])
            if len(cls._shape) > 1:
                header.extend(info.strides)
        if len(header) > 0:
            Int64._array_to_buffer(
                buffer, coffset, np.array(header, dtype="i8")
            )
            coffset += 8 * len(header)
        if not cls._is_static_type:
            Int64._array_to_buffer(buffer, coffset, info.offsets)
            coffset += 8 * len(info.offsets)
        if hasattr(cls._itemtype, "_dtype") and hasattr(
            value, "dtype"
        ):  # is a scalar type:
            buffer.update_from_nplike(coffset, cls._itemtype._dtype, value)
        elif isinstance(value, cls):
            if value._size == info.size:
                buffer.update_from_xbuffer(
                    offset, value._buffer, value._offset, value._size
                )
            else:
                raise ValueError("Value {value} not compatible size")
        else:
            if value is not None:
                for idx in iter_index(info.shape, cls._order):
                    cls._itemtype._to_buffer(
                        buffer,
                        offset + info.offsets[idx],
                        value[idx],
                        info.extra.get(idx),
                    )
            else:
                # TODO shortcuts for simple arrays
                value = cls._itemtype()
                for idx in iter_index(info.shape, cls._order):
                    cls._itemtype._to_buffer(
                        buffer,
                        offset + info.offsets[idx],
                        value,
                        info.extra.get(idx),
                    )

    def __init__(self, *args, _context=None, _buffer=None, _offset=None):
        # determin resources
        cls = self.__class__
        info = cls._inspect_args(*args)

        self._buffer, self._offset = get_a_buffer(
            info.size, _context, _buffer, _offset
        )

        cls._to_buffer(self._buffer, self._offset, info.value, info)

        if cls._size is None:
            self._size = info.size
        if not cls._is_static_shape:
            self._shape = info.shape
            self._dshape = info.dshape
            self._strides = info.strides
        if not cls._is_static_type:
            self._offsets = info.offsets

    def _get_size(self):
        if self.__class__._size is None:
            return Int64._from_buffer(self._buffer, self._offset)
        else:
            return self.__class__._size

    @classmethod
    def _get_position(cls, index):
        offset = get_offset(index, cls._strides)
        if cls._is_static_type:
            return offset // 8
        else:
            return offset // cls._itemtype._size

    def __getitem__(self, index):
        if isinstance(index, (int, np.integer)):
            index = (index,)
        cls = self.__class__
        if hasattr(self, "_offsets"):
            offset = self._offset + self._offsets[index]
        else:
            bound_check(index, self._shape)
            offset = (
                self._offset
                + cls._data_offset
                + get_offset(index, self._strides)
            )
        return cls._itemtype._from_buffer(self._buffer, offset)

    def __setitem__(self, index, value):
        if isinstance(index, (int, np.integer)):
            index = (index,)
        cls = self.__class__
        if hasattr(cls._itemtype, "_update"):
            self[index]._update(value)
        else:
            if hasattr(self, "_offsets"):
                offset = self._offset + self._offsets[index]
            else:
                bound_check(index, self._shape)
                offset = (
                    self._offset
                    + cls._data_offset
                    + get_offset(index, self._strides)
                )
            cls._itemtype._to_buffer(self._buffer, offset, value)

    def _get_offset(self, index):
        return sum(ii * ss for ii, ss in zip(index, self._strides))

    @classmethod
    def _get_c_offset(cls, conf):
        ctype = conf.get("ctype", "char")
        itype = conf.get("itype", "int64_t")

        out = []
        if hasattr(cls, "_strides"):  # static shape or 1d dynamic shape
            strides = cls._strides
        else:
            nd = len(cls._shape)
            strides = []
            stride_offset = 8 + nd * 8
            for ii in range(nd):
                sname = f"{itype} {cls.__name__}_s{ii}"
                svalue = f"*({itype}*) (({ctype}*) obj+offset+{stride_offset})"
                out.append(f"{sname}={svalue};")
                strides.append(sname)

        soffset = "+".join([f"i{ii}*{ss}" for ii, ss in enumerate(strides)])
        if cls._data_offset > 0:
            soffset = f"{cls._data_offset}+{soffset}"
        if cls._is_static_type:
            out.append(f"  offset+={soffset};")
        else:
            out.append(
                f"  offset+=*({itype}*) (({ctype}*) obj+offset+{soffset});"
            )
        return out

    def _iter_index(self):
        return iter_index(self._shape, self._order)

    def __len__(self):
        return np.prod(self._shape)

    def to_nplike(self):
        shape = self._shape
        cshape = [shape[ii] for ii in self._order]
        if hasattr(self._itemtype, "_dtype"):
            arr = self._buffer.to_nplike(
<<<<<<< HEAD
                self._offset + self._data_offset, self._itemtype.dtype, cshape
=======
                self._offset + self._data_offset, self._itemtype._dtype, cshape
>>>>>>> d55dd121
            ).transpose(self._order)
            assert arr.strides == self._strides
            return arr
        else:
            raise NotImplementedError

    @classmethod
    def _gen_data_paths(cls, base=None):
        paths = []
        if base is None:
            base = [cls]
        path = base + [cls]
        paths.append(path)
        if hasattr(cls._itemtype, "_gen_data_paths"):
            paths.extend(cls._itemtype._gen_data_paths(path))
        return paths

    @classmethod
    def _gen_c_api(cls, conf={}):
        specs_list = cls._gen_data_paths()
        return capi.gen_code(specs_list, conf)<|MERGE_RESOLUTION|>--- conflicted
+++ resolved
@@ -556,11 +556,7 @@
         cshape = [shape[ii] for ii in self._order]
         if hasattr(self._itemtype, "_dtype"):
             arr = self._buffer.to_nplike(
-<<<<<<< HEAD
-                self._offset + self._data_offset, self._itemtype.dtype, cshape
-=======
                 self._offset + self._data_offset, self._itemtype._dtype, cshape
->>>>>>> d55dd121
             ).transpose(self._order)
             assert arr.strides == self._strides
             return arr
